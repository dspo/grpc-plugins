--- conflicted
+++ resolved
@@ -13,11 +13,7 @@
 	specs := []struct {
 		name    string
 		input   string
-<<<<<<< HEAD
-		output  *timestamp.Timestamp
-=======
 		output  *timestamppb.Timestamp
->>>>>>> 0e11f6f8
 		wanterr bool
 	}{
 		{
@@ -73,11 +69,7 @@
 	specs := []struct {
 		name    string
 		input   string
-<<<<<<< HEAD
-		output  *duration.Duration
-=======
 		output  *durationpb.Duration
->>>>>>> 0e11f6f8
 		wanterr bool
 	}{
 		{
